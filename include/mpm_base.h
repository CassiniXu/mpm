#ifndef MPM_MPM_BASE_H_
#define MPM_MPM_BASE_H_

#include <numeric>

#include <boost/lexical_cast.hpp>
#include <boost/uuid/uuid.hpp>
#include <boost/uuid/uuid_generators.hpp>
#include <boost/uuid/uuid_io.hpp>

// MPI
#ifdef USE_MPI
#include "mpi.h"
#endif
#include "tbb/task_group.h"

#ifdef USE_GRAPH_PARTITIONING
#include "graph.h"
#endif

#include "container.h"
#include "friction_constraint.h"
#include "mpm.h"
#include "particle.h"
#include "velocity_constraint.h"

namespace mpm {

//! Stress update method
//! USF: Update Stress First
//! USL: Update Stress Last
//! MUSL: Modified Stress Last
enum class StressUpdate { USF, USL, MUSL };
extern std::map<std::string, StressUpdate> stress_update;

//! Damping type
//! None: No damping is specified
//! Cundall: Cundall damping
enum class Damping { None, Cundall };

//! MPMBase class
//! \brief A class that implements the fully base one phase mpm
//! \details A Base MPM class
//! \tparam Tdim Dimension
template <unsigned Tdim>
class MPMBase : public MPM {
 public:
  //! Default constructor
  MPMBase(const std::shared_ptr<IO>& io);

  //! Initialise mesh
  bool initialise_mesh() override;

  //! Initialise particles
  bool initialise_particles() override;

  //! Initialise materials
  bool initialise_materials() override;

  //! Initialise loading
  bool initialise_loads() override;

  //! Initialise math functions
  bool initialise_math_functions(const Json&) override;

  //! Initialise damping
  bool initialise_damping(const Json&) override;

  //! Solve
  bool solve() override { return true; }

  //! Checkpoint resume
  bool checkpoint_resume() override;

#ifdef USE_VTK
  //! Write VTK files
  void write_vtk(mpm::Index step, mpm::Index max_steps) override;
#endif

  //! Write HDF5 files
  void write_hdf5(mpm::Index step, mpm::Index max_steps) override;

 private:
  //! Return if a mesh will be isoparametric or not
  //! \retval isoparametric Status of mesh type
  bool is_isoparametric();

  //! Node entity sets
  //! \param[in] mesh_prop Mesh properties
  //! \param[in] check Check duplicates
  void node_entity_sets(const Json& mesh_prop, bool check);

  //! Node Euler angles
  //! \param[in] mesh_prop Mesh properties
  //! \param[in] mesh_io Mesh IO handle
  void node_euler_angles(const Json& mesh_prop,
                         const std::shared_ptr<mpm::IOMesh<Tdim>>& mesh_io);

  //! Nodal velocity constraints
  //! \param[in] mesh_prop Mesh properties
  //! \param[in] mesh_io Mesh IO handle
  void nodal_velocity_constraints(
      const Json& mesh_prop, const std::shared_ptr<mpm::IOMesh<Tdim>>& mesh_io);

  //! Nodal frictional constraints
  //! \param[in] mesh_prop Mesh properties
  //! \param[in] mesh_io Mesh IO handle
  void nodal_frictional_constraints(
      const Json& mesh_prop, const std::shared_ptr<mpm::IOMesh<Tdim>>& mesh_io);

  //! Cell entity sets
  //! \param[in] mesh_prop Mesh properties
  //! \param[in] check Check duplicates
  void cell_entity_sets(const Json& mesh_prop, bool check);

  //! Particles cells
  //! \param[in] mesh_prop Mesh properties
  //! \param[in] particle_io Particle IO handle
  void particles_cells(const Json& mesh_prop,
                       const std::shared_ptr<mpm::IOMesh<Tdim>>& particle_io);

  //! Particles volumes
  //! \param[in] mesh_prop Mesh properties
  //! \param[in] particle_io Particle IO handle
  void particles_volumes(const Json& mesh_prop,
                         const std::shared_ptr<mpm::IOMesh<Tdim>>& particle_io);

  //! Particle velocity constraints
  //! \param[in] mesh_prop Mesh properties
  //! \param[in] particle_io Particle IO handle
  void particle_velocity_constraints(
      const Json& mesh_prop,
      const std::shared_ptr<mpm::IOMesh<Tdim>>& particle_io);

  //! Particles stresses
  //! \param[in] mesh_prop Mesh properties
  //! \param[in] particle_io Particle IO handle
  void particles_stresses(
      const Json& mesh_prop,
      const std::shared_ptr<mpm::IOMesh<Tdim>>& particle_io);

  //! Particle entity sets
  //! \param[in] mesh_prop Mesh properties
  //! \param[in] check Check duplicates
  void particle_entity_sets(const Json& mesh_prop, bool check);

 protected:
  // Generate a unique id for the analysis
  using mpm::MPM::uuid_;
  //! Time step size
  using mpm::MPM::dt_;
  //! Current step
  using mpm::MPM::step_;
  //! Number of steps
  using mpm::MPM::nsteps_;
  //! Output steps
  using mpm::MPM::output_steps_;
  //! A unique ptr to IO object
  using mpm::MPM::io_;
  //! JSON analysis object
  using mpm::MPM::analysis_;
  //! JSON post-process object
  using mpm::MPM::post_process_;
  //! Logger
  using mpm::MPM::console_;

  //! Stress update method (default USF = 0, USL = 1, MUSL = 2)
  mpm::StressUpdate stress_update_{mpm::StressUpdate::USF};
  //! velocity update
  bool velocity_update_{false};
  //! Gravity
  Eigen::Matrix<double, Tdim, 1> gravity_;
  //! Mesh object
  std::unique_ptr<mpm::Mesh<Tdim>> mesh_;
  //! Materials
  std::map<unsigned, std::shared_ptr<mpm::Material<Tdim>>> materials_;
  //! Mathematical functions
  std::map<unsigned, std::shared_ptr<mpm::FunctionBase>> math_functions_;
  //! VTK attributes
  std::vector<std::string> vtk_attributes_;
  //! Set node concentrated force
  bool set_node_concentrated_force_{false};
<<<<<<< HEAD
  //! Bool nodal tractions
  bool nodal_tractions_{true};
  //! Qudrature rule (default is standard mpm integration)
  mpm::QuadratureRule quadrature_rule_{QuadratureRule::StandardMPM};
  //! Polynomial order for Approximate Gauss quadrature rule
  unsigned quadrature_order_{2};
  // Level set methods
  bool ls_methods_{false};
  //! Damping type
  mpm::Damping damping_type_{mpm::Damping::None};
  //! Damping factor
  double damping_factor_{0.};
=======
>>>>>>> 294f76d5

#ifdef USE_GRAPH_PARTITIONING
  // graph pass the address of the container of cell
  std::shared_ptr<Graph<Tdim>> graph_{nullptr};
#endif
};  // MPMBase class
}  // namespace mpm

#include "mpm_base.tcc"

#endif  // MPM_MPM_BASE_H_<|MERGE_RESOLUTION|>--- conflicted
+++ resolved
@@ -180,21 +180,10 @@
   std::vector<std::string> vtk_attributes_;
   //! Set node concentrated force
   bool set_node_concentrated_force_{false};
-<<<<<<< HEAD
-  //! Bool nodal tractions
-  bool nodal_tractions_{true};
-  //! Qudrature rule (default is standard mpm integration)
-  mpm::QuadratureRule quadrature_rule_{QuadratureRule::StandardMPM};
-  //! Polynomial order for Approximate Gauss quadrature rule
-  unsigned quadrature_order_{2};
-  // Level set methods
-  bool ls_methods_{false};
   //! Damping type
   mpm::Damping damping_type_{mpm::Damping::None};
   //! Damping factor
   double damping_factor_{0.};
-=======
->>>>>>> 294f76d5
 
 #ifdef USE_GRAPH_PARTITIONING
   // graph pass the address of the container of cell
