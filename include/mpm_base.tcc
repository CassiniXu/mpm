--- conflicted
+++ resolved
@@ -251,23 +251,18 @@
           __FILE__, __LINE__, exception.what());
       check_duplicates = true;
     }
-    console_->error("{} {} Testing", __FILE__, __LINE__);
     // Get particle reader from JSON object
     const std::string reader =
         analysis_["file_reader"].template get<std::string>();
-    console_->error("{} {} Testing", __FILE__, __LINE__);
     // Create a particle reader
     auto particle_reader =
         Factory<mpm::ReadMesh<Tdim>>::instance()->create(reader);
-    console_->error("{} {} Testing", __FILE__, __LINE__);
 
     // Get particle properties
     auto particle_props = io_->json_object("particles");
-    console_->error("{} {} Testing", __FILE__, __LINE__);
     if (particle_props.empty())
       throw std::runtime_error("No particle generators are specified");
 
-    console_->error("{} {} Testing", __FILE__, __LINE__);
     auto particles_begin = std::chrono::steady_clock::now();
 
     // Total number of particles
@@ -280,21 +275,14 @@
         const unsigned group_id = pgroup["group_id"].template get<unsigned>();
         // Particle generator
         const auto generator = pgroup["generator"].template get<std::string>();
-        console_->error("{} {} Testing", __FILE__, __LINE__);
 
         // Generate particles from file
         if (generator == "file") {
-          console_->error("{} {} {} Testing", __FILE__, __LINE__,
-                          io_->working_dir());
           // Read particles from file : this needs modification in IO class
-          std::string pfile = pgroup["generator_properties"]["location"]
-                                  .template get<std::string>();
-          pfile = io_->working_dir() + pfile;
-          console_->error("{} {} Testing {} ", __FILE__, __LINE__, pfile);
-
-          particle_reader->read_particles(pfile);
-          console_->error("{} {} Testing", __FILE__, __LINE__);
-
+          const auto pfile = pgroup["generator_properties"]["location"]
+                                 .template get<std::string>();
+          particles_group =
+              particle_reader->read_particles(io_->file_name(pfile));
         }
         // Generate material points in all cells
         else if (generator == "regular_generator") {  // is the name good?
@@ -318,12 +306,13 @@
           unsigned domain_id = pgroup["generator_properties"]["domain_id"]
                                    .template get<unsigned>();
           // Number of points per each initial sub-integration cell
-          unsigned npoints = pgroup["generator_properties"]["points_per_cell"]
-                                 .template get<unsigned>();
+          unsigned npoints =
+              pgroup["generator_properties"]["points_per_cell"]
+                  .template get<unsigned>();
           // Zero level set ids which define the integration domain
           std::vector<unsigned> ls_ids =
               pgroup["generator_properties"]["level_sets"];
-
+          
           // if (npoints > 0 && ls_ids.size() > 0)
           //   particles_group.emplace_back(
           //       mesh_->generate_ls_material_points(npoints, ls_ids));
@@ -331,18 +320,11 @@
           //   throw std::runtime_error(
           //       "Specified number of points per cell or level set ids are "
           //       "invalid");
-        } else
+        }
+        else
           throw std::runtime_error(
               "Particle generator type is not properly specified");
 
-<<<<<<< HEAD
-        console_->error("{} {} Testing", __FILE__, __LINE__);
-
-        // Particles group id
-        const unsigned group_id = pgroup["group_id"].template get<unsigned>();
-
-=======
->>>>>>> bb7c0c16
         // Particle type
         const auto particle_type =
             pgroup["particle_type"].template get<std::string>();
