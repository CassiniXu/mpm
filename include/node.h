--- conflicted
+++ resolved
@@ -1,16 +1,6 @@
 #ifndef MPM_NODE_H_
 #define MPM_NODE_H_
 
-<<<<<<< HEAD
-#include <array>
-#include <limits>
-#include <mutex>
-#include <set>
-#include <tuple>
-#include <vector>
-
-=======
->>>>>>> b0ae0aea
 #include "logger.h"
 #include "node_base.h"
 
@@ -209,14 +199,13 @@
     generic_boundary_constraints_ = true;
   }
 
-<<<<<<< HEAD
   //! Add material id from material points to list of materials in materials_
   //! \param[in] id Material id to be stored at the node
   void append_material_id(unsigned id) override;
 
   //! Return material ids in node
   std::set<unsigned> material_ids() const override { return material_ids_; }
-=======
+
   //! Assign MPI rank to node
   //! \param[in] rank MPI Rank of the node
   bool mpi_rank(unsigned rank) override;
@@ -230,7 +219,6 @@
 
   //! Set ghost id
   void ghost_id(Index gid) override { ghost_id_ = gid; }
->>>>>>> b0ae0aea
 
  private:
   //! Mutex
