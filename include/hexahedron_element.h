#ifndef MPM_HEXAHEDRON_ELEMENT_H_
#define MPM_HEXAHEDRON_ELEMENT_H_

#include "element.h"
#include "logger.h"

//! MPM namespace
namespace mpm {

//! Hexahedron element class derived from Element class
//! \brief Hexahedron element
//! \details 8-noded and 20-noded hexahedron element \n
//! Shape function, gradient shape function, B-matrix, indices \n
//! 8-node (Trilinear) Hexahedron Element \n
//! <pre>
//!        3               2
//!          0_ _ _ _ _ _0
//!         /|           /|
//!        / |          / |
//!     7 0_ |_ _ _ _ _0 6|
//!       |  |         |  |
//!       |  |         |  |
//!       |  0_ _ _ _ _|_ 0
//!       | / 0        | / 1
//!       |/           |/
//!       0_ _ _ _ _ _ 0
//!     4               5
//!
//!
//! </pre>
//! 20-node (Serendipity) Hexahedron Element \n
//! <pre>
//!        3       13          2
//!          0_ _ _ 0 _ _ _  0
//!          /|             / |
//!      15 0 |         14 0  |
//!        /  0 9         /   |
//!     7 0_ _| _ 0 _ _ _ 0 6 0 11
//!       |   |   19     |    |
//!       |   |      8   |    |
//!       | 0 0_ _ _ 0 _ |_ _ 0  1
//!    17 0  /           0 18 /
//!       | 0 10         |  0 12
//!       |/             | /
//!       0_ _ _ 0 _ _ _ 0
//!     4        16         5
//!
//! </pre>
//!
//! 27-node (Triquadratic) Hexahedron Element \n
//! Check with GMSH \n
//! <pre>
//!          3           13             2
//!            0_ _ _ _ _ 0 _ _ _ _ _ 0
//!            /|                     /|
//!           / |                    / |
//!          /  |    24             /  |
//!      15 0   |     0         14 0   |
//!        /    |      20 0       /    |
//!       /   9 0                /     0 11
//!      /      |               /      |
//!  7  0_ _ _ _|_ 0 _ _ _ _ _ 0 6     |
//!     |       | 19           |       |
//!     |  0 22 |              |   0 23|
//!     |       |    0 26  8   |       |
//!     |     0 0_ _ _ _ _ 0_ _|_ _ _  0  1
//!     |      /               |      /
//!  17 0     /    0 25        0 18  /
//!     |    /                 |    /
//!     |10 0         0        |   0 12
//!     |  /         21        |  /
//!     | /                    | /
//!     |/                     |/
//!     0_ _ _ _ _ 0 _ _ _ _ _ 0
//!   4           16            5
//!
//!
//! </pre>
//!
//! Face numbering for 8-node, 20-node and 27-node Hexaheron Element \n
//!
//! <pre>
//!            Behind: F4
//!        3      F2       2
//!          0_ _ _ _ _ _0
//!         /|           /|
//!        / |          / |
//!     7 0_ |_ _ _ _ _0 6|
//!       |  |         |  |
//!    F3 |  |         |  |   F1
//!       |  0_ _ _ _ _|_ 0
//!       | / 0        | / 1
//!       |/     F0    |/
//!       0_ _ _ _ _ _ 0
//!     4               5
//!         Front: F5
//!
//!
//! Bottom face: F0, Right face: F1, Top face: F2,
//! Left face: F3, Rear face: F4, Front face: F5
//! </pre>
//!
//! \tparam Tdim Dimension
//! \tparam Tnfunctions Number of functions
template <unsigned Tdim, unsigned Tnfunctions>
class HexahedronElement : public Element<Tdim> {

 public:
  //! Define a vector of size dimension
  using VectorDim = Eigen::Matrix<double, Tdim, 1>;

  //! constructor with number of shape functions
  HexahedronElement() : mpm::Element<Tdim>() {
    static_assert(Tdim == 3, "Invalid dimension for a hexahedron element");
    static_assert((Tnfunctions == 8 || Tnfunctions == 20),
                  "Specified number of shape functions is not defined");
    //! Logger
    std::string logger = "hexahedron::<" + std::to_string(Tdim) + ", " +
                         std::to_string(Tnfunctions) + ">";
    console_ = std::make_unique<spdlog::logger>(logger, mpm::stdout_sink);
  }

  //! Return number of functions
  unsigned nfunctions() const override { return Tnfunctions; }

  //! Evaluate shape functions at given local coordinates
  //! \param[in] xi given local coordinates
  //! \retval shapefn Shape function of a given cell
  Eigen::VectorXd shapefn(const VectorDim& xi) const override;

  //! Evaluate shape functions at given local coordinates
  //! \param[in] xi given local coordinates
  //! \param[in] particle_size Particle size
  //! \param[in] deformation_gradient Deformation gradient
  //! \retval shapefn Shape function of a given cell
  Eigen::VectorXd shapefn(const VectorDim& xi, const VectorDim& particle_size,
                          const VectorDim& deformation_gradient) const override;

  //! Evaluate gradient of shape functions
  //! \param[in] xi given local coordinates
  //! \retval grad_shapefn Gradient of shape function of a given cell
  Eigen::MatrixXd grad_shapefn(const VectorDim& xi) const override;

  //! Evaluate gradient of shape functions
  //! \param[in] xi given local coordinates
  //! \param[in] particle_size Particle size
  //! \param[in] deformation_gradient Deformation gradient
  //! \retval grad_shapefn Gradient of shape function of a given cell
  Eigen::MatrixXd grad_shapefn(
      const VectorDim& xi, const VectorDim& particle_size,
      const VectorDim& deformation_gradient) const override;

  //! Compute Jacobian
  //! \param[in] xi given local coordinates
  //! \param[in] nodal_coordinates Coordinates of nodes forming the cell
  //! \retval jacobian Jacobian matrix
  Eigen::Matrix<double, Tdim, Tdim> jacobian(
      const Eigen::Matrix<double, 3, 1>& xi,
      const Eigen::MatrixXd& nodal_coordinates) const override;

  //! Compute Jacobian
  //! \param[in] xi given local coordinates
  //! \param[in] nodal_coordinates Coordinates of nodes forming the cell
  //! \param[in] particle_size Particle size
  //! \param[in] deformation_gradient Deformation gradient
  //! \retval jacobian Jacobian matrix
  Eigen::Matrix<double, Tdim, Tdim> jacobian(
      const Eigen::Matrix<double, 3, 1>& xi,
      const Eigen::MatrixXd& nodal_coordinates,
      const Eigen::Matrix<double, 3, 1>& particle_size,
      const Eigen::Matrix<double, 3, 1>& deformation_gradient) const override;

  //! Evaluate B matrix at given local coordinates
  //! \param[in] xi given local coordinates
  //! \retval bmatrix B matrix
  std::vector<Eigen::MatrixXd> bmatrix(const VectorDim& xi) const override;

  //! Evaluate the B matrix at given local coordinates for a real cell
  //! \param[in] xi given local coordinates
  //! \param[in] nodal_coordinates Coordinates of nodes forming the cell
  //! \retval bmatrix B matrix
  std::vector<Eigen::MatrixXd> bmatrix(
      const VectorDim& xi,
      const Eigen::MatrixXd& nodal_coordinates) const override;

  //! Evaluate the B matrix at given local coordinates for a real cell
  //! \param[in] xi given local coordinates
  //! \param[in] nodal_coordinates Coordinates of nodes forming the cell
  //! \param[in] particle_size Particle size
  //! \param[in] deformation_gradient Deformation gradient
  //! \retval bmatrix B matrix
  std::vector<Eigen::MatrixXd> bmatrix(
      const VectorDim& xi, const Eigen::MatrixXd& nodal_coordinates,
      const VectorDim& particle_size,
      const VectorDim& deformation_gradient) const override;

  //! Evaluate the mass matrix
  //! \param[in] xi_s Vector of local coordinates
  //! \retval mass_matrix mass matrix
  Eigen::MatrixXd mass_matrix(
      const std::vector<VectorDim>& xi_s) const override;

  //! Evaluate the Laplace matrix at given local coordinates for a real cell
  //! \param[in] xi_s Vector of local coordinates
  //! \param[in] nodal_coordinates Coordinates of nodes forming the cell
  //! \retval laplace_matrix Laplace matrix
  Eigen::MatrixXd laplace_matrix(
      const std::vector<VectorDim>& xi_s,
      const Eigen::MatrixXd& nodal_coordinates) const override;

  //! Return the degree of shape function
  mpm::ElementDegree degree() const override;

  //! Return the type of shape function
  mpm::ShapefnType shapefn_type() const { return mpm::ShapefnType::NORMAL_MPM; }

  //! Return nodal coordinates of a unit cell
  Eigen::MatrixXd unit_cell_coordinates() const override;

  //! Return the side indices of a cell to calculate the cell length
  //! \retval indices Outer-indices that form the sides of the cell
  Eigen::MatrixXi sides_indices() const override;

  //! Return the corner indices of a cell to calculate the cell volume
  //! \retval indices Outer-indices that form the cell
  Eigen::VectorXi corner_indices() const override;

  //! Return indices of a sub-tetrahedrons in a volume
  //! to check if a point is inside /outside of a hedron
  //! \retval indices Indices that form sub-tetrahedrons
  Eigen::MatrixXi inhedron_indices() const override;

  //! Return indices of a face of an element
  //! \param[in] face_id given id of the face
  //! \retval indices Indices that make the face
  Eigen::VectorXi face_indices(unsigned face_id) const override;

<<<<<<< HEAD
  //! Return unit element volume 3D 2*2*2
  double unit_element_volume() const { return 8.; }
=======
  //! Return the number of faces in a hexahedron
  unsigned nfaces() const { return 6; }
>>>>>>> 0feea241

 private:
  //! Logger
  std::unique_ptr<spdlog::logger> console_;
};

}  // namespace mpm
#include "hexahedron_element.tcc"

#endif  // MPM_HEXAHEDRON_ELEMENT_H_<|MERGE_RESOLUTION|>--- conflicted
+++ resolved
@@ -235,13 +235,10 @@
   //! \retval indices Indices that make the face
   Eigen::VectorXi face_indices(unsigned face_id) const override;
 
-<<<<<<< HEAD
+  //! Return the number of faces in a hexahedron
+  unsigned nfaces() const { return 6; }
   //! Return unit element volume 3D 2*2*2
   double unit_element_volume() const { return 8.; }
-=======
-  //! Return the number of faces in a hexahedron
-  unsigned nfaces() const { return 6; }
->>>>>>> 0feea241
 
  private:
   //! Logger
