--- conflicted
+++ resolved
@@ -9,8 +9,8 @@
 #include <boost/uuid/uuid_generators.hpp>
 #include <boost/uuid/uuid_io.hpp>
 
+#include "container.h"
 #include "mesh.h"
-#include "container.h"
 #include "particle.h"
 
 namespace mpm {
@@ -30,28 +30,18 @@
     meshes_.clear();
   };
 
-<<<<<<< HEAD
-  //! Map particle mass to nodes
-// particles.for_each(std::bind(
-
- private:
-=======
  protected:
->>>>>>> 6e258963
   // A unique id for the analysis
   std::string analysis_uuid_;
 
   //! Mesh object
   std::vector<std::unique_ptr<mpm::Mesh<Tdim>>> meshes_;
-<<<<<<< HEAD
   //! Particle container
   mpm::Container<mpm::ParticleBase<Tdim>> particles_;
   //! Nodes container
   mpm::Container<mpm::NodeBase<Tdim>> nodes_;
   //! Cells container
   mpm::Container<mpm::Cell<Tdim>> cells_;
-=======
->>>>>>> 6e258963
 };
 }  // namespace mpm
 
