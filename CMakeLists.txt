project(mpm LANGUAGES CXX)

# Require C++14-compliant compiler; only available for CMake v3.10 and up
set(CMAKE_CXX_STANDARD 14)

cmake_minimum_required(VERSION 3.10)

SET(CMAKE_COLOR_MAKEFILE ON)
SET(CMAKE_VERBOSE_MAKEFILE OFF)

# General compile settings
IF (NOT CMAKE_BUILD_TYPE)
 SET(CMAKE_BUILD_TYPE "Debug")
 #SET(CMAKE_BUILD_TYPE "Release")
ENDIF (NOT CMAKE_BUILD_TYPE)

# GNU specific settings
if (CMAKE_CXX_COMPILER_ID MATCHES "GNU")
  SET(CMAKE_CXX_FLAGS "${CMAKE_CXX_FLAGS}")
endif()

# Intel specific settings
if (CMAKE_CXX_COMPILER_ID MATCHES "Intel")
  SET(CMAKE_CXX_FLAGS "${CMAKE_CXX_FLAGS} -std=c++14")
endif()

# Clang specific settings
if (CMAKE_CXX_COMPILER_ID MATCHES "Clang")
  SET(CMAKE_CXX_FLAGS "${CMAKE_CXX_FLAGS} -Wno-undefined-var-template")
endif()

# CMake seems to have no way to enable/disable testing per subproject,
# so we provide an option similar to BUILD_TESTING, but just for MPM.
option(MPM_BUILD_TESTING "enable testing for mpm" ON)

# CMake Modules
set(CMAKE_MODULE_PATH "${CMAKE_SOURCE_DIR}/cmake" ${CMAKE_MODULE_PATH})

# Boost Archive
find_package(Boost REQUIRED COMPONENTS filesystem system)
include_directories(${BOOST_INCLUDE_DIRS})
link_libraries(${Boost_FILESYSTEM_LIBRARY} ${Boost_SYSTEM_LIBRARY})

# Eigen
find_package(Eigen3 REQUIRED)
include_directories(${EIGEN3_INCLUDE_DIR})

# MPI
find_package(MPI)
if (MPI_FOUND)
  add_definitions("-DUSE_MPI")
  include_directories(${MPI_CXX_INCLUDE_DIRS})
  link_libraries(${MPI_CXX_LIBRARIES})
endif()

# HDF5
ENABLE_LANGUAGE(C)
find_package(HDF5 COMPONENTS CXX HL)
if (HDF5_FOUND)
  include_directories(${HDF5_INCLUDE_DIRS})
  link_libraries(${HDF5_LIBRARIES} ${HDF5_HL_LIBRARIES} ${HDF5_CXX_HL_LIBRARIES})
  add_definitions(${HDF5_DEFINITIONS})
endif()

# OpenMP
find_package(OpenMP)
if (OPENMP_FOUND)
  if (CMAKE_CXX_COMPILER_ID MATCHES "GNU")
    set (CMAKE_C_FLAGS "${CMAKE_C_FLAGS} ${OpenMP_C_FLAGS}")
    set (CMAKE_CXX_FLAGS "${CMAKE_CXX_FLAGS} ${OpenMP_CXX_FLAGS}")
  endif()
endif()

# TBB
find_package(TBB REQUIRED)
add_definitions(${TBB_DEFINITIONS})
include_directories(${TBB_INCLUDE_DIRS})
link_libraries(${TBB_LIBRARIES})

# pthreads
find_package (Threads)
link_libraries (${CMAKE_THREAD_LIBS_INIT})

# VTK
find_package(VTK)
if (VTK_FOUND)
  include(${VTK_USE_FILE})
  link_libraries(${VTK_LIBRARIES})
  add_definitions("-DUSE_VTK")
  set(mpm_vtk ${mpm_SOURCE_DIR}/src/vtk_writer.cc)
endif()

# Include directories
include_directories(BEFORE
  ${mpm_SOURCE_DIR}/include/
  ${mpm_SOURCE_DIR}/external/
  ${mpm_SOURCE_DIR}/tests/include/
)

# mpm executable
SET(mpm_src
  ${mpm_SOURCE_DIR}/src/affine_transform.cc
  ${mpm_SOURCE_DIR}/src/cell.cc
  ${mpm_SOURCE_DIR}/src/geometry.cc
  ${mpm_SOURCE_DIR}/src/io.cc
  ${mpm_SOURCE_DIR}/src/logger.cc
  ${mpm_SOURCE_DIR}/src/material.cc
  ${mpm_SOURCE_DIR}/src/mpm.cc
  ${mpm_SOURCE_DIR}/src/node.cc
  ${mpm_SOURCE_DIR}/src/particle.cc
  ${mpm_SOURCE_DIR}/src/quadrature.cc
  ${mpm_SOURCE_DIR}/src/read_mesh.cc
  ${mpm_SOURCE_DIR}/src/element.cc
  ${mpm_SOURCE_DIR}/src/polynomial_integral.cc
)

add_library(lmpm SHARED ${mpm_src} ${mpm_vtk})

add_executable(mpm ${mpm_SOURCE_DIR}/src/main.cc)
target_link_libraries(mpm lmpm)

# Unit test
if(MPM_BUILD_TESTING)
  SET(test_src
    ${mpm_SOURCE_DIR}/tests/test_main.cc
<<<<<<< HEAD
    ${mpm_SOURCE_DIR}/tests/mesh_test.cc
  )   
=======
    ${mpm_SOURCE_DIR}/tests/cell_container_test.cc
    ${mpm_SOURCE_DIR}/tests/cell_test.cc
    ${mpm_SOURCE_DIR}/tests/factory_test.cc
    ${mpm_SOURCE_DIR}/tests/geometry_test.cc
    ${mpm_SOURCE_DIR}/tests/hexahedron_element_test.cc
    ${mpm_SOURCE_DIR}/tests/hexahedron_quadrature_test.cc
    ${mpm_SOURCE_DIR}/tests/io_test.cc
    ${mpm_SOURCE_DIR}/tests/material/bingham_test.cc
    ${mpm_SOURCE_DIR}/tests/material/linear_elastic_test.cc
    ${mpm_SOURCE_DIR}/tests/material/mohr_coulomb_test.cc
    ${mpm_SOURCE_DIR}/tests/material/newtonian_test.cc
    ${mpm_SOURCE_DIR}/tests/mesh_cell_neighbours_test.cc
    ${mpm_SOURCE_DIR}/tests/mesh_test.cc
    ${mpm_SOURCE_DIR}/tests/mpi_wrapper_test.cc
    ${mpm_SOURCE_DIR}/tests/mpm_explicit_usf_test.cc
    ${mpm_SOURCE_DIR}/tests/mpm_explicit_usf_unitcell_test.cc
    ${mpm_SOURCE_DIR}/tests/mpm_explicit_usl_test.cc
    ${mpm_SOURCE_DIR}/tests/mpm_explicit_usl_unitcell_test.cc
    ${mpm_SOURCE_DIR}/tests/node_container_test.cc
    ${mpm_SOURCE_DIR}/tests/node_map_test.cc
    ${mpm_SOURCE_DIR}/tests/node_test.cc
    ${mpm_SOURCE_DIR}/tests/particle_cell_crossing_test.cc
    ${mpm_SOURCE_DIR}/tests/particle_container_test.cc
    ${mpm_SOURCE_DIR}/tests/particle_test.cc
    ${mpm_SOURCE_DIR}/tests/point_in_cell_test.cc
    ${mpm_SOURCE_DIR}/tests/quadrilateral_element_test.cc
    ${mpm_SOURCE_DIR}/tests/quadrilateral_gimp_element_test.cc
    ${mpm_SOURCE_DIR}/tests/quadrilateral_quadrature_test.cc
    ${mpm_SOURCE_DIR}/tests/read_mesh_ascii_test.cc
    ${mpm_SOURCE_DIR}/tests/write_mesh_particles.cc
    ${mpm_SOURCE_DIR}/tests/write_mesh_particles_unitcell.cc
  )
>>>>>>> 5ff7c024
  add_executable(mpmtest ${test_src})
  target_link_libraries(mpmtest lmpm)
  add_test(NAME mpmtest COMMAND $<TARGET_FILE:mpmtest>)
  enable_testing()
endif()

# Coverage
find_package(codecov)
if(ENABLE_COVERAGE)
  add_executable(mpmtest_coverage ${mpm_vtk} ${mpm_src} ${test_src})
  add_coverage(mpmtest_coverage)
endif()<|MERGE_RESOLUTION|>--- conflicted
+++ resolved
@@ -16,7 +16,7 @@
 
 # GNU specific settings
 if (CMAKE_CXX_COMPILER_ID MATCHES "GNU")
-  SET(CMAKE_CXX_FLAGS "${CMAKE_CXX_FLAGS}")
+  SET(CMAKE_CXX_FLAGS "${CMAKE_CXX_FLAGS} -fpermissive")
 endif()
 
 # Intel specific settings
@@ -123,43 +123,8 @@
 if(MPM_BUILD_TESTING)
   SET(test_src
     ${mpm_SOURCE_DIR}/tests/test_main.cc
-<<<<<<< HEAD
     ${mpm_SOURCE_DIR}/tests/mesh_test.cc
-  )   
-=======
-    ${mpm_SOURCE_DIR}/tests/cell_container_test.cc
-    ${mpm_SOURCE_DIR}/tests/cell_test.cc
-    ${mpm_SOURCE_DIR}/tests/factory_test.cc
-    ${mpm_SOURCE_DIR}/tests/geometry_test.cc
-    ${mpm_SOURCE_DIR}/tests/hexahedron_element_test.cc
-    ${mpm_SOURCE_DIR}/tests/hexahedron_quadrature_test.cc
-    ${mpm_SOURCE_DIR}/tests/io_test.cc
-    ${mpm_SOURCE_DIR}/tests/material/bingham_test.cc
-    ${mpm_SOURCE_DIR}/tests/material/linear_elastic_test.cc
-    ${mpm_SOURCE_DIR}/tests/material/mohr_coulomb_test.cc
-    ${mpm_SOURCE_DIR}/tests/material/newtonian_test.cc
-    ${mpm_SOURCE_DIR}/tests/mesh_cell_neighbours_test.cc
-    ${mpm_SOURCE_DIR}/tests/mesh_test.cc
-    ${mpm_SOURCE_DIR}/tests/mpi_wrapper_test.cc
-    ${mpm_SOURCE_DIR}/tests/mpm_explicit_usf_test.cc
-    ${mpm_SOURCE_DIR}/tests/mpm_explicit_usf_unitcell_test.cc
-    ${mpm_SOURCE_DIR}/tests/mpm_explicit_usl_test.cc
-    ${mpm_SOURCE_DIR}/tests/mpm_explicit_usl_unitcell_test.cc
-    ${mpm_SOURCE_DIR}/tests/node_container_test.cc
-    ${mpm_SOURCE_DIR}/tests/node_map_test.cc
-    ${mpm_SOURCE_DIR}/tests/node_test.cc
-    ${mpm_SOURCE_DIR}/tests/particle_cell_crossing_test.cc
-    ${mpm_SOURCE_DIR}/tests/particle_container_test.cc
-    ${mpm_SOURCE_DIR}/tests/particle_test.cc
-    ${mpm_SOURCE_DIR}/tests/point_in_cell_test.cc
-    ${mpm_SOURCE_DIR}/tests/quadrilateral_element_test.cc
-    ${mpm_SOURCE_DIR}/tests/quadrilateral_gimp_element_test.cc
-    ${mpm_SOURCE_DIR}/tests/quadrilateral_quadrature_test.cc
-    ${mpm_SOURCE_DIR}/tests/read_mesh_ascii_test.cc
-    ${mpm_SOURCE_DIR}/tests/write_mesh_particles.cc
-    ${mpm_SOURCE_DIR}/tests/write_mesh_particles_unitcell.cc
   )
->>>>>>> 5ff7c024
   add_executable(mpmtest ${test_src})
   target_link_libraries(mpmtest lmpm)
   add_test(NAME mpmtest COMMAND $<TARGET_FILE:mpmtest>)
